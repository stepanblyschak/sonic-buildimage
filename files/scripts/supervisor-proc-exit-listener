--- conflicted
+++ resolved
@@ -5,10 +5,6 @@
 import sys
 import syslog
 
-<<<<<<< HEAD
-=======
-import swsssdk
->>>>>>> fb83550e
 from supervisor import childutils
 
 # Each line of this file should specify either one critical process or one
@@ -73,35 +69,10 @@
             processname = payload_headers['processname']
             groupname = payload_headers['groupname']
 
-<<<<<<< HEAD
             is_critical = processname in critical_process_list or groupname in critical_group_list
 
             # If a critical process exited unexpectedly, terminate supervisor
             if is_critical and not expected_exit:
-=======
-            # Read the status of auto-restart feature from Config_DB.
-            config_db = swsssdk.ConfigDBConnector()
-            config_db.connect()
-            features_table = config_db.get_table(FEATURE_TABLE_NAME)
-            if not features_table:
-                syslog.syslog(syslog.LOG_ERR, "Unable to retrieve features table from Config DB. Exiting...")
-                sys.exit(2)
-
-            if container_name not in features_table:
-                syslog.syslog(syslog.LOG_ERR, "Unable to retrieve feature '{}'. Exiting...".format(container_name))
-                sys.exit(3)
-
-            restart_feature = features_table[container_name].get('auto_restart')
-            if not restart_feature:
-                syslog.syslog(
-                    syslog.LOG_ERR, "Unable to determine auto-restart feature status for '{}'. Exiting...".format(container_name))
-                sys.exit(4)
-
-            # If auto-restart feature is not disabled and at the same time
-            # a critical process exited unexpectedly, terminate supervisor
-            if (restart_feature != 'disabled' and expected == 0 and
-                    (processname in critical_process_list or groupname in critical_group_list)):
->>>>>>> fb83550e
                 MSG_FORMAT_STR = "Process {} exited unxepectedly. Terminating supervisor..."
                 msg = MSG_FORMAT_STR.format(payload_headers['processname'])
                 syslog.syslog(syslog.LOG_INFO, msg)
