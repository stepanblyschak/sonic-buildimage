--- conflicted
+++ resolved
@@ -395,7 +395,7 @@
 
 {% if include_kubernetes == "y" %}
 # Install remote Container mgmt package
-# Required even if include_kubernetes != y, as it contains the 
+# Required even if include_kubernetes != y, as it contains the
 # the container wrapper for docker start/stop/wait commands.
 #
 SONIC_CTRMGMT_WHEEL_NAME=$(basename {{sonic_ctrmgmt_py3_wheel_path}})
@@ -419,7 +419,7 @@
 # kubelet service is controlled by ctrmgrd daemon.
 sudo LANG=C chroot $FILESYSTEM_ROOT systemctl disable kubelet.service
 {% else %}
-# container script for docker commands, which is required as 
+# container script for docker commands, which is required as
 # all docker commands are replaced with container commands.
 # So just copy that file only.
 #
@@ -592,14 +592,12 @@
 {% endif %}
 {% endfor %}
 
-<<<<<<< HEAD
 # Copy docker start script to be able to start docker in chroot
 sudo mkdir -p $FILESYSTEM_ROOT_USR_LIB/docker
 sudo cp $DOCKER_SCRIPTS_DIR/docker $FILESYSTEM_ROOT_USR_LIB/docker/docker.sh
-=======
+
 # Copy docker_image_ctl.j2 for SONiC Package Manager
 sudo cp $BUILD_TEMPLATES/docker_image_ctl.j2 $FILESYSTEM_ROOT_USR_SHARE_SONIC_TEMPLATES/docker_image_ctl.j2
->>>>>>> e64891e2
 
 {% if include_kubernetes == "y" %}
 ## Pull in kubernetes docker images
