--- conflicted
+++ resolved
@@ -2063,18 +2063,16 @@
                 "nexthop-vrf": "default"
             }
         },
-<<<<<<< HEAD
         "APP_STATE_LOGGING": {
             "ROUTE_TABLE": {
                 "state": "enabled"
-=======
+        },
         "KUBERNETES_MASTER": {
             "SERVER": {
                 "disable": "True",
                 "insecure": "False",
                 "ip": "kubernetes.apiserver.com",
                 "port": "6443"
->>>>>>> 2f490626
             }
         }
     },
