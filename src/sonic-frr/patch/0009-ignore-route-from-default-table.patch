--- conflicted
+++ resolved
@@ -1,4 +1,3 @@
-<<<<<<< HEAD
 From ca66350aecf7db3354019480d11754fabae3a97c Mon Sep 17 00:00:00 2001
 From: Stepan Blyschak <stepanb@nvidia.com>
 Date: Thu, 20 Oct 2022 13:07:18 +0000
@@ -30,60 +29,4 @@
 
  	frr_mutex_lock_autounlock(&fnc->obuf_mutex);
 --
-2.30.2
-=======
-commit 8b78a43ba243df281f2096a84893ad87cb2a79ff
-Author: Stephen Xu <stexu@linkedin.com>
-Date:   Wed Nov 16 16:07:37 2022 -0500
-
-    [PATCH] ignore route from default table
-
-    Signed-off-by: Stephen Xu <stexu@linkedin.com>
-
-diff --git a/zebra/zebra_fpm.c b/zebra/zebra_fpm.c
-index 43958fdfd..de7e246d4 100644
---- a/zebra/zebra_fpm.c
-+++ b/zebra/zebra_fpm.c
-@@ -25,6 +25,7 @@
- 
- #include "log.h"
- #include "libfrr.h"
-+#include "rib.h"
- #include "stream.h"
- #include "thread.h"
- #include "network.h"
-@@ -1016,8 +1017,15 @@ static int zfpm_build_route_updates(void)
- 				else
- 					zfpm_g->stats.route_dels++;
- 			} else {
--				zlog_err("%s: Encoding Prefix: %pRN No valid nexthops",
--					 __func__, dest->rnode);
-+				struct rib_table_info *table_info =
-+				    rib_table_info(rib_dest_table(dest));
-+				if (table_info && table_info->table_id == RT_TABLE_DEFAULT) {
-+					zfpm_debug("%s: Skip encoding default table prefix: %pRN",
-+						   __func__, dest->rnode);
-+				} else {
-+					zlog_err("%s: Encoding Prefix: %pRN No valid nexthops",
-+						 __func__, dest->rnode);
-+				}
- 			}
- 		}
- 
-diff --git a/zebra/zebra_fpm_netlink.c b/zebra/zebra_fpm_netlink.c
-index ec22c5dd4..53e5f59fb 100644
---- a/zebra/zebra_fpm_netlink.c
-+++ b/zebra/zebra_fpm_netlink.c
-@@ -278,6 +278,11 @@ static int netlink_route_info_fill(struct netlink_route_info *ri, int cmd,
- 		rib_table_info(rib_dest_table(dest));
- 	struct zebra_vrf *zvrf = table_info->zvrf;
- 
-+    if (table_info->table_id == RT_TABLE_DEFAULT) {
-+        zfpm_debug("%s: Discard default table route", __func__);
-+        return 0;
-+    }
-+
- 	memset(ri, 0, sizeof(*ri));
- 
- 	ri->prefix = rib_dest_prefix(dest);
->>>>>>> d9eec94c
+2.30.2