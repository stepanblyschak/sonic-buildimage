#!/usr/bin/env python3

import ast
import copy
import ipaddress
import os
import subprocess
import syslog

import jinja2
from sonic_py_common import device_info
from swsssdk import ConfigDBConnector

# FILE
PAM_AUTH_CONF = "/etc/pam.d/common-auth-sonic"
PAM_AUTH_CONF_TEMPLATE = "/usr/share/sonic/templates/common-auth-sonic.j2"
NSS_TACPLUS_CONF = "/etc/tacplus_nss.conf"
NSS_TACPLUS_CONF_TEMPLATE = "/usr/share/sonic/templates/tacplus_nss.conf.j2"
NSS_RADIUS_CONF = "/etc/radius_nss.conf"
NSS_RADIUS_CONF_TEMPLATE = "/usr/share/sonic/templates/radius_nss.conf.j2"
PAM_RADIUS_AUTH_CONF_TEMPLATE = "/usr/share/sonic/templates/pam_radius_auth.conf.j2"
NSS_CONF = "/etc/nsswitch.conf"
ETC_PAMD_SSHD = "/etc/pam.d/sshd"
ETC_PAMD_LOGIN = "/etc/pam.d/login"

# TACACS+
TACPLUS_SERVER_PASSKEY_DEFAULT = ""
TACPLUS_SERVER_TIMEOUT_DEFAULT = "5"
TACPLUS_SERVER_AUTH_TYPE_DEFAULT = "pap"

<<<<<<< HEAD

def run_cmd(cmd, log_err=True, raise_exception=False):
    try:
        subprocess.check_call(cmd, shell=True)
    except Exception as err:
        if log_err:
            syslog.syslog(syslog.LOG_ERR, "{} - failed: return code - {}, output:\n{}"
                  .format(err.cmd, err.returncode, err.output))
        if raise_exception:
            raise

=======
# RADIUS
RADIUS_SERVER_AUTH_PORT_DEFAULT = "1812"
RADIUS_SERVER_PASSKEY_DEFAULT = ""
RADIUS_SERVER_RETRANSMIT_DEFAULT = "3"
RADIUS_SERVER_TIMEOUT_DEFAULT = "5"
RADIUS_SERVER_AUTH_TYPE_DEFAULT = "pap"
RADIUS_PAM_AUTH_CONF_DIR = "/etc/pam_radius_auth.d/"
>>>>>>> a8be1f45

def is_true(val):
    if val == 'True' or val == 'true':
        return True
    else:
        return False

def is_vlan_sub_interface(ifname):
    ifname_split = ifname.split(".")
    return (len(ifname_split) == 2)

def sub(l, start, end):
    return l[start:end]


def obfuscate(data):
    if data:
        return data[0] + '*****'
    else:
        return data


<<<<<<< HEAD
class Feature(object):
    """ Represents a feature configuration from CONFIG DB data. """

    def __init__(self, feature_name, feature_cfg, device_config=None):
        """ Initialize Feature object based on CONFIG DB data.

        Args:
            feature_name (str): Feature name string
            feature_cfg (dict): Feature CONFIG DB configuration
            deviec_config (dict): DEVICE_METADATA section of CONFIG DB
        """

        self.name = feature_name
        self.state = self._get_target_state(feature_cfg.get('state'), device_config or {})
        self.auto_restart = feature_cfg.get('auto_restart', 'disabled')
        self.has_timer = ast.literal_eval(feature_cfg.get('has_timer', 'False'))
        self.has_global_scope = ast.literal_eval(feature_cfg.get('has_global_scope', 'True'))
        self.has_per_asic_scope = ast.literal_eval(feature_cfg.get('has_per_asic_scope', 'False'))

    def _get_target_state(self, state_configuration, device_config):
        """ Returns the target state for the feature by rendering the state field as J2 template. 
        
        Args:
            state_configuration (str): State configuration from CONFIG DB
            deviec_config (dict): DEVICE_METADATA section of CONFIG DB
        Returns:
            (str): Target feature state
        """

        if state_configuration is None:
            return None

        template = jinja2.Template(state_configuration)
        target_state = template.render(device_config)
        if target_state not in ('enabled', 'disabled', 'always_enabled', 'always_disabled'):
            raise ValueError('Invalid state rendered for feature {}: {}'.format(self.name, target_state))
        return target_state


class FeatureHandler(object):
    """ Handles FEATURE table updates. """

    SYSTEMD_SYSTEM_DIR = '/etc/systemd/system/'
    SYSTEMD_SERVICE_CONF_D = os.path.join(SYSTEMD_SYSTEM_DIR, '{}.service.d/')

    def __init__(self, config_db, device_config):
        self._config_db = config_db
        self._device_config = device_config
        self._cached_config = {}
        self.is_multi_npu = device_info.is_multi_npu()

    def handle(self, feature_name, feature_cfg):
        feature = Feature(feature_name, feature_cfg, self._device_config)
        self._cached_config.setdefault(feature_name, Feature(feature_name, {}))

        # Change auto-restart configuration first.
        # If service reached failed state before this configuration applies (e.g. on boot)
        # the next called self.update_feature_state will start it again. If it will fail
        # again the auto restart will kick-in. Another order may leave it in failed state
        # and not auto restart.
        if self._cached_config[feature_name].auto_restart != feature.auto_restart:
            self.update_feature_auto_restart(feature)
            self._cached_config[feature_name].auto_restart = feature.auto_restart

        # Enable/disable the container service if the feature state was changed from its previous state.
        if self._cached_config[feature_name].state != feature.state:
            self.update_feature_state(feature)
            self._cached_config[feature_name].state = feature.state

    def update_all_features_config(self):
        feature_table = self._config_db.get_table('FEATURE')
        for feature_name in feature_table.keys():
            if not feature_name:
                syslog.syslog(syslog.LOG_WARNING, "Feature is None")
                continue

            feature = Feature(feature_name, feature_table[feature_name], self._device_config)
            self._cached_config.setdefault(feature_name, feature)

            self.update_feature_auto_restart(feature)

            self.update_feature_state(feature)
            self.resync_feature_state(feature)

    def update_feature_state(self, feature):
        cached_feature = self._cached_config[feature.name]

        if self.is_invariant_feature_state(cached_feature.state):
            if cached_feature.state != feature.state:
                syslog.syslog(syslog.LOG_INFO, "Feature {} service is {}".format(feature.name, feature.state))
                self.resync_feature_state(cached_feature)
            if feature.state == 'always_disabled':
                self.disable_feature(feature)
                syslog.syslog(syslog.LOG_INFO, "Feature {} is stopped and disabled".format(feature.name))
            return

        if feature.state == "enabled":
            self.enable_feature(feature)
            syslog.syslog(syslog.LOG_INFO, "Feature {} is enabled and started".format(feature.name))
        elif feature.state == "disabled":
            self.disable_feature(feature)
            syslog.syslog(syslog.LOG_INFO, "Feature {} is stopped and disabled".format(feature.name))
        else:
            syslog.syslog(syslog.LOG_ERR, "Unexpected state value '{}' for feature {}"
                          .format(feature.state, feature.name))

    def update_feature_auto_restart(self, feature):
        restart_config = "always" if feature.auto_restart == "enabled" else "no"
        service_conf = "[Service]\nRestart={}\n".format(restart_config)
        feature_names, feature_suffixes = self.get_feature_attribute(feature)

        for feature_name in feature_names:
            dir_name = self.SYSTEMD_SERVICE_CONF_D.format(feature_name)
            if not os.path.exists(dir_name):
                os.mkdir(dir_name)
            with open(os.path.join(dir_name, 'auto_restart.conf'), 'w') as cfgfile:
                cfgfile.write(service_conf)

        try:
            run_cmd("sudo systemctl daemon-reload", raise_exception=True)
        except Exception as err:
            syslog.syslog(syslog.LOG_ERR, "Feature '{}' failed to configure auto_restart".format(feature.name))
            return

    def get_feature_attribute(self, feature):
        # Create feature name suffix depending feature is running in host or namespace or in both 
        feature_names = (
            ([feature.name] if feature.has_global_scope or not self.is_multi_npu else []) +
            ([(feature.name + '@' + str(asic_inst)) for asic_inst in range(device_info.get_num_npus()) 
                if feature.has_per_asic_scope and self.is_multi_npu])
        )

        if not feature_names:
            syslog.syslog(syslog.LOG_ERR, "Feature '{}' service not available"
                          .format(feature.name))

        feature_suffixes = ["service"] + (["timer"] if feature.has_timer else [])

        return feature_names, feature_suffixes

    def is_invariant_feature_state(self, state):
        return state in ('always_enabled', 'always_disabled')

    def enable_feature(self, feature):
        cmds = []
        feature_names, feature_suffixes = self.get_feature_attribute(feature)
        for feature_name in feature_names:
            for suffix in feature_suffixes:
                cmds.append("sudo systemctl unmask {}.{}".format(feature_name, suffix))
            # If feature has timer associated with it, start/enable corresponding systemd .timer unit
            # otherwise, start/enable corresponding systemd .service unit
            cmds.append("sudo systemctl enable {}.{}".format(feature_name, feature_suffixes[-1]))
            cmds.append("sudo systemctl start {}.{}".format(feature_name, feature_suffixes[-1]))
            for cmd in cmds:
                syslog.syslog(syslog.LOG_INFO, "Running cmd: '{}'".format(cmd))
                try:
                    run_cmd(cmd, raise_exception=True)
                except Exception as err:
                    syslog.syslog(syslog.LOG_ERR, "Feature '{}.{}' failed to be enabled and started"
                                    .format(feature.name, feature_suffixes[-1]))
                    return

    def disable_feature(self, feature):
        cmds = []
        feature_names, feature_suffixes = self.get_feature_attribute(feature)
        for feature_name in feature_names:
            for suffix in reversed(feature_suffixes):
                cmds.append("sudo systemctl stop {}.{}".format(feature_name, suffix))
                cmds.append("sudo systemctl disable {}.{}".format(feature_name, feature_suffixes[-1]))
                cmds.append("sudo systemctl mask {}.{}".format(feature_name, feature_suffixes[-1]))
            for cmd in cmds:
                syslog.syslog(syslog.LOG_INFO, "Running cmd: '{}'".format(cmd))
                try:
                    run_cmd(cmd, raise_exception=True)
                except Exception as err:
                    syslog.syslog(syslog.LOG_ERR, "Feature '{}.{}' failed to be stopped and disabled"
                                    .format(feature.name, feature_suffixes[-1]))
                    return

    def resync_feature_state(self, feature):
        self._config_db.mod_entry('FEATURE', feature.name, {'state': feature.state})

=======
def run_cmd(cmd, log_err = True):
    try:
        subprocess.check_call(cmd, shell = True)
    except Exception as err:
        if log_err:
            syslog.syslog(syslog.LOG_ERR, "{} - failed: return code - {}, output:\n{}"
                  .format(err.cmd, err.returncode, err.output))
        return err.returncode
    return 0
>>>>>>> a8be1f45

class Iptables(object):
    def __init__(self):
        '''
        Default MSS to 1460 - (MTU 1500 - 40 (TCP/IP Overhead))
        For IPv6, it would be 1440 - (MTU 1500 - 60 octects)
        '''
        self.tcpmss = 1460
        self.tcp6mss = 1440

    def is_ip_prefix_in_key(self, key):
        '''
        Function to check if IP address is present in the key. If it
        is present, then the key would be a tuple or else, it shall be
        be string
        '''
        return (isinstance(key, tuple))

    def load(self, lpbk_table):
        for row in lpbk_table:
            self.iptables_handler(row, lpbk_table[row])

    def command(self, chain, ip, ver, op):
        cmd = 'iptables' if ver == '4' else 'ip6tables'
        cmd += ' -t mangle --{} {} -p tcp --tcp-flags SYN SYN'.format(op, chain)
        cmd += ' -d' if chain == 'PREROUTING' else ' -s'
        mss = self.tcpmss if ver == '4' else self.tcp6mss
        cmd += ' {} -j TCPMSS --set-mss {}'.format(ip, mss)

        return cmd

    def iptables_handler(self, key, data, add=True):
        if not self.is_ip_prefix_in_key(key):
            return

        iface, ip = key
        ip_str = ip.split("/")[0]
        ip_addr = ipaddress.ip_address(ip_str)
        if isinstance(ip_addr, ipaddress.IPv6Address):
            ver = '6'
        else:
            ver = '4'

        self.mangle_handler(ip_str, ver, add)

    def mangle_handler(self, ip, ver, add):
        if not add:
            op = 'delete'
        else:
            op = 'check'

        iptables_cmds = []
        chains = ['PREROUTING', 'POSTROUTING']
        for chain in chains:
            cmd = self.command(chain, ip, ver, op)
            if not add:
                iptables_cmds.append(cmd)
            else:
                '''
                For add case, first check if rule exists. Iptables just appends to the chain
                as a new rule even if it is the same as an existing one. Check this and
                do nothing if rule exists
                '''
                ret = subprocess.call(cmd, shell=True)
                if ret == 0:
                    syslog.syslog(syslog.LOG_INFO, "{} rule exists in {}".format(ip, chain))
                else:
                    # Modify command from Check to Append
                    iptables_cmds.append(cmd.replace("check", "append"))

        for cmd in iptables_cmds:
            syslog.syslog(syslog.LOG_INFO, "Running cmd - {}".format(cmd))
            try:
                subprocess.check_call(cmd, shell=True)
            except subprocess.CalledProcessError as err:
                syslog.syslog(syslog.LOG_ERR, "'{}' failed. RC: {}, output: {}"
                              .format(err.cmd, err.returncode, err.output))

class AaaCfg(object):
    def __init__(self):
        self.auth_default = {
            'login': 'local',
        }
        self.tacplus_global_default = {
            'auth_type': TACPLUS_SERVER_AUTH_TYPE_DEFAULT,
            'timeout': TACPLUS_SERVER_TIMEOUT_DEFAULT,
            'passkey': TACPLUS_SERVER_PASSKEY_DEFAULT
        }
        self.tacplus_global = {}
        self.tacplus_servers = {}

        self.radius_global_default = {
            'priority': 0,
            'auth_port': RADIUS_SERVER_AUTH_PORT_DEFAULT,
            'auth_type': RADIUS_SERVER_AUTH_TYPE_DEFAULT,
            'retransmit': RADIUS_SERVER_RETRANSMIT_DEFAULT,
            'timeout': RADIUS_SERVER_TIMEOUT_DEFAULT,
            'passkey': RADIUS_SERVER_PASSKEY_DEFAULT
        }
        self.radius_global = {}
        self.radius_servers = {}

        self.auth = {}
        self.debug = False
        self.trace = False

        self.hostname = ""

    # Load conf from ConfigDb
    def load(self, aaa_conf, tac_global_conf, tacplus_conf, rad_global_conf, radius_conf):
        for row in aaa_conf:
            self.aaa_update(row, aaa_conf[row], modify_conf=False)
        for row in tac_global_conf:
            self.tacacs_global_update(row, tac_global_conf[row], modify_conf=False)
        for row in tacplus_conf:
            self.tacacs_server_update(row, tacplus_conf[row], modify_conf=False)

        for row in rad_global_conf:
            self.radius_global_update(row, rad_global_conf[row], modify_conf=False)
        for row in radius_conf:
            self.radius_server_update(row, radius_conf[row], modify_conf=False)

        self.modify_conf_file()

    def aaa_update(self, key, data, modify_conf=True):
        if key == 'authentication':
            self.auth = data
            if 'failthrough' in data:
                self.auth['failthrough'] = is_true(data['failthrough'])
            if 'debug' in data:
                self.debug = is_true(data['debug'])
        if modify_conf:
            self.modify_conf_file()

    def pick_src_intf_ipaddrs(self, keys, src_intf):
        new_ipv4_addr = ""
        new_ipv6_addr = ""

        for it in keys:
            if src_intf != it[0] or (isinstance(it, tuple) == False):
                continue
            if new_ipv4_addr != "" and new_ipv6_addr != "":
                break
            ip_str = it[1].split("/")[0]
            ip_addr = ipaddress.IPAddress(ip_str)
            # Pick the first IP address from the table that matches the source interface
            if isinstance(ip_addr, ipaddress.IPv6Address):
                if new_ipv6_addr != "":
                    continue
                new_ipv6_addr = ip_str
            else:
                if new_ipv4_addr != "":
                    continue
                new_ipv4_addr = ip_str

        return(new_ipv4_addr, new_ipv6_addr)

    def tacacs_global_update(self, key, data, modify_conf=True):
        if key == 'global':
            self.tacplus_global = data
            if modify_conf:
                self.modify_conf_file()

    def tacacs_server_update(self, key, data, modify_conf=True):
        if data == {}:
            if key in self.tacplus_servers:
                del self.tacplus_servers[key]
        else:
            self.tacplus_servers[key] = data

        if modify_conf:
            self.modify_conf_file()

    def handle_radius_source_intf_ip_chg(self, key):
        modify_conf=False
        if 'src_intf' in self.radius_global:
            if key[0] == self.radius_global['src_intf']:
                modify_conf=True
        for addr in self.radius_servers:
            if ('src_intf' in self.radius_servers[addr]) and \
                    (key[0] == self.radius_servers[addr]['src_intf']):
                modify_conf=True
                break

        if not modify_conf:
            return

        syslog.syslog(syslog.LOG_INFO, 'RADIUS IP change - key:{}, current server info {}'.format(key, self.radius_servers))
        self.modify_conf_file()

    def handle_radius_nas_ip_chg(self, key):
        modify_conf=False
        # Mgmt IP configuration affects only the default nas_ip
        if 'nas_ip' not in self.radius_global:
            for addr in self.radius_servers:
                if 'nas_ip' not in self.radius_servers[addr]:
                    modify_conf=True
                    break

        if not modify_conf:
            return

        syslog.syslog(syslog.LOG_INFO, 'RADIUS (NAS) IP change - key:{}, current global info {}'.format(key, self.radius_global))
        self.modify_conf_file()

    def radius_global_update(self, key, data, modify_conf=True):
        if key == 'global':
            self.radius_global = data
            if 'statistics' in data:
                self.radius_global['statistics'] = is_true(data['statistics'])
            if modify_conf:
                self.modify_conf_file()

    def radius_server_update(self, key, data, modify_conf=True):
        if data == {}:
            if key in self.radius_servers:
                del self.radius_servers[key]
        else:
            self.radius_servers[key] = data

        if modify_conf:
            self.modify_conf_file()

    def hostname_update(self, hostname, modify_conf=True):
        if self.hostname == hostname:
            return

        self.hostname = hostname

        # Currently only used for RADIUS
        if len(self.radius_servers) == 0:
            return

        if modify_conf:
            self.modify_conf_file()

    def get_hostname(self):
        return self.hostname

    def get_interface_ip(self, source, addr=None):
        keys = None
        try:
            if source.startswith("Eth"):
                if is_vlan_sub_interface(source):
                    keys = self.config_db.get_keys('VLAN_SUB_INTERFACE')
                else:
                    keys = self.config_db.get_keys('INTERFACE')
            elif source.startswith("Po"):
                if is_vlan_sub_interface(source):
                    keys = self.config_db.get_keys('VLAN_SUB_INTERFACE')
                else:
                    keys = self.config_db.get_keys('PORTCHANNEL_INTERFACE')
            elif source.startswith("Vlan"):
                keys = self.config_db.get_keys('VLAN_INTERFACE')
            elif source.startswith("Loopback"):
                keys = self.config_db.get_keys('LOOPBACK_INTERFACE')
            elif source == "eth0":
                keys = self.config_db.get_keys('MGMT_INTERFACE')
        except Exception as e:
            pass

        interface_ip = ""
        if keys != None:
            ipv4_addr, ipv6_addr = self.pick_src_intf_ipaddrs(keys, source)
            # Based on the type of addr, return v4 or v6
            if addr and isinstance(addr, ipaddress.IPv6Address):
                interface_ip = ipv6_addr
            else:
                # This could be tuned, but that involves a DNS query, so
                # offline configuration might trip (or cause delays).
                interface_ip = ipv4_addr
        return interface_ip

    def modify_single_file(self, filename, operations=None):
        if operations:
            cmd = "sed -e {0} {1} > {1}.new; mv -f {1} {1}.old; mv -f {1}.new {1}".format(' -e '.join(operations), filename)
            os.system(cmd)

    def modify_conf_file(self):
        auth = self.auth_default.copy()
        auth.update(self.auth)
        tacplus_global = self.tacplus_global_default.copy()
        tacplus_global.update(self.tacplus_global)
        if 'src_ip' in tacplus_global:
            src_ip = tacplus_global['src_ip']
        else:
            src_ip = None

        servers_conf = []
        if self.tacplus_servers:
            for addr in self.tacplus_servers:
                server = tacplus_global.copy()
                server['ip'] = addr
                server.update(self.tacplus_servers[addr])
                servers_conf.append(server)
            servers_conf = sorted(servers_conf, key=lambda t: int(t['priority']), reverse=True)

        radius_global = self.radius_global_default.copy()
        radius_global.update(self.radius_global)

        # RADIUS: Set the default nas_ip, and nas_id
        if 'nas_ip' not in radius_global:
            nas_ip = self.get_interface_ip("eth0")
            if len(nas_ip) > 0:
                radius_global['nas_ip'] = nas_ip
        if 'nas_id' not in radius_global:
            nas_id = self.get_hostname()
            if len(nas_id) > 0:
                radius_global['nas_id'] = nas_id

        radsrvs_conf = []
        if self.radius_servers:
            for addr in self.radius_servers:
                server = radius_global.copy()
                server['ip'] = addr
                server.update(self.radius_servers[addr])

                if 'src_intf' in server:
                    # RADIUS: Log a message if src_ip is already defined.
                    if 'src_ip' in server:
                        syslog.syslog(syslog.LOG_INFO, \
            "RADIUS_SERVER|{}: src_intf found. Ignoring src_ip".format(addr))
                    # RADIUS: If server.src_intf, then get the corresponding
                    # src_ip based on the server.ip, and set it.
                    src_ip = self.get_interface_ip(server['src_intf'], addr)
                    if len(src_ip) > 0:
                        server['src_ip'] = src_ip
                    elif 'src_ip' in server:
                        syslog.syslog(syslog.LOG_INFO, \
            "RADIUS_SERVER|{}: src_intf has no usable IP addr.".format(addr))
                        del server['src_ip']

                radsrvs_conf.append(server)
            radsrvs_conf = sorted(radsrvs_conf, key=lambda t: int(t['priority']), reverse=True)

        template_file = os.path.abspath(PAM_AUTH_CONF_TEMPLATE)
        env = jinja2.Environment(loader=jinja2.FileSystemLoader('/'), trim_blocks=True)
        env.filters['sub'] = sub
        template = env.get_template(template_file)
        if 'radius' in auth['login']:
            pam_conf = template.render(debug=self.debug, trace=self.trace, auth=auth, servers=radsrvs_conf)
        else:
            pam_conf = template.render(auth=auth, src_ip=src_ip, servers=servers_conf)

        # Use rename(), which is atomic (on the same fs) to avoid empty file
        with open(PAM_AUTH_CONF + ".tmp", 'w') as f:
            f.write(pam_conf)
        os.chmod(PAM_AUTH_CONF + ".tmp", 0o644)
        os.rename(PAM_AUTH_CONF + ".tmp", PAM_AUTH_CONF)

        # Modify common-auth include file in /etc/pam.d/login, sshd.
        # /etc/pam.d/sudo is not handled, because it would change the existing
        # behavior. It can be modified once a config knob is added for sudo.
        if os.path.isfile(PAM_AUTH_CONF):
            self.modify_single_file(ETC_PAMD_SSHD,  [ "'/^@include/s/common-auth$/common-auth-sonic/'" ])
            self.modify_single_file(ETC_PAMD_LOGIN, [ "'/^@include/s/common-auth$/common-auth-sonic/'" ])
        else:
            self.modify_single_file(ETC_PAMD_SSHD,  [ "'/^@include/s/common-auth-sonic$/common-auth/'" ])
            self.modify_single_file(ETC_PAMD_LOGIN, [ "'/^@include/s/common-auth-sonic$/common-auth/'" ])

        # Add tacplus/radius in nsswitch.conf if TACACS+/RADIUS enable
        if 'tacacs+' in auth['login']:
            if os.path.isfile(NSS_CONF):
                self.modify_single_file(NSS_CONF, [ "'/^passwd/s/ radius//'" ])
                self.modify_single_file(NSS_CONF, [ "'/tacplus/b'", "'/^passwd/s/compat/tacplus &/'", "'/^passwd/s/files/tacplus &/'" ])
        elif 'radius' in auth['login']:
            if os.path.isfile(NSS_CONF):
                self.modify_single_file(NSS_CONF, [ "'/^passwd/s/tacplus //'" ])
                self.modify_single_file(NSS_CONF, [ "'/radius/b'", "'/^passwd/s/compat/& radius/'", "'/^passwd/s/files/& radius/'" ])
        else:
            if os.path.isfile(NSS_CONF):
                self.modify_single_file(NSS_CONF, [ "'/^passwd/s/tacplus //g'" ])
                self.modify_single_file(NSS_CONF, [ "'/^passwd/s/ radius//'" ])

        # Set tacacs+ server in nss-tacplus conf
        template_file = os.path.abspath(NSS_TACPLUS_CONF_TEMPLATE)
        template = env.get_template(template_file)
        nss_tacplus_conf = template.render(debug=self.debug, src_ip=src_ip, servers=servers_conf)
        with open(NSS_TACPLUS_CONF, 'w') as f:
            f.write(nss_tacplus_conf)

        # Set debug in nss-radius conf
        template_file = os.path.abspath(NSS_RADIUS_CONF_TEMPLATE)
        template = env.get_template(template_file)
        nss_radius_conf = template.render(debug=self.debug, trace=self.trace, servers=radsrvs_conf)
        with open(NSS_RADIUS_CONF, 'w') as f:
            f.write(nss_radius_conf)

        # Create the per server pam_radius_auth.conf
        if radsrvs_conf:
            for srv in radsrvs_conf:
                # Configuration File
                pam_radius_auth_file = RADIUS_PAM_AUTH_CONF_DIR + srv['ip'] + ":" + srv['auth_port'] + ".conf"
                template_file = os.path.abspath(PAM_RADIUS_AUTH_CONF_TEMPLATE)
                template = env.get_template(template_file)
                pam_radius_auth_conf = template.render(server=srv)

                open(pam_radius_auth_file, 'a').close()
                os.chmod(pam_radius_auth_file, 0o600)
                with open(pam_radius_auth_file, 'w+') as f:
                    f.write(pam_radius_auth_conf)

        # Start the statistics service. Only RADIUS implemented
        if ('radius' in auth['login']) and ('statistics' in radius_global) and\
                radius_global['statistics']:
            cmd = 'service aaastatsd start'
        else:
            cmd = 'service aaastatsd stop'
        syslog.syslog(syslog.LOG_INFO, "cmd - {}".format(cmd))
        try:
            subprocess.check_call(cmd, shell=True)
        except subprocess.CalledProcessError as err:
            syslog.syslog(syslog.LOG_ERR,
                    "{} - failed: return code - {}, output:\n{}"
                    .format(err.cmd, err.returncode, err.output))

class KdumpCfg(object):
    def __init__(self, CfgDb):
        self.config_db = CfgDb
        self.kdump_defaults = { "enabled" : "false",
                                "memory": "0M-2G:256M,2G-4G:320M,4G-8G:384M,8G-:448M",
                                "num_dumps": "3" }

    def load(self, kdump_table):
        syslog.syslog(syslog.LOG_INFO, "KdumpCfg load ...")
        data = {}
        kdump_conf = kdump_table.get("config", {})
        for row in self.kdump_defaults:
            value = self.kdump_defaults.get(row)
            if kdump_conf.get(row) is not None:
                value = kdump_conf.get(row)
            else:
                self.config_db.mod_entry("KDUMP", "config", { row : value})
            data[row] = value
        self.kdump_update("config", data, True)

    def kdump_update(self, key, data, isLoad):
        syslog.syslog(syslog.LOG_INFO, "Kdump global configuration update")
        if key == "config":
            # Admin mode
            kdump_enabled = self.kdump_defaults["enabled"]
            if data.get("enabled") is not None:
                kdump_enabled = data.get("enabled")
            if kdump_enabled.lower() == "true":
                enabled = True
            else:
                enabled = False
            if enabled:
                run_cmd("sonic-kdump-config --enable")
            else:
                run_cmd("sonic-kdump-config --disable")

            # Memory configuration
            memory = self.kdump_defaults["memory"]
            if data.get("memory") is not None:
                memory = data.get("memory")
            if isLoad or data.get("memory") is not None:
                run_cmd("sonic-kdump-config --memory " + memory)

            # Num dumps
            num_dumps = self.kdump_defaults["num_dumps"]
            if data.get("num_dumps") is not None:
                num_dumps = data.get("num_dumps")
            if isLoad or data.get("num_dumps") is not None:
                run_cmd("sonic-kdump-config --num_dumps " + num_dumps)

class NtpCfg(object):
    def __init__(self, CfgDb):
        self.config_db = CfgDb
        self.ntp_global = {}
        self.has_ntp_servers = False

    def load(self, ntp_global_conf, ntp_server_conf):
        syslog.syslog(syslog.LOG_INFO, "NtpCfg load ...")

        for row in ntp_global_conf:
            self.ntp_global_update(row, ntp_global_conf[row], True)

        self.ntp_server_update(0, ntp_server_conf, True)

    def handle_ntp_source_intf_chg (self, key):
        # if no ntp server configured, do nothing
        if self.has_ntp_servers == False:
            return

        # check only the intf configured as source interface
        if (len(self.ntp_global) == 0):
            return

        if 'src_intf' not in self.ntp_global:
            return

        if key[0] != self.ntp_global['src_intf']:
            return
        else:
            # just restart ntp config
            cmd = 'systemctl restart ntp-config'
            run_cmd(cmd)

    def ntp_global_update(self, key, data, isLoad):
        syslog.syslog(syslog.LOG_INFO, "ntp global configuration update")

        new_src = new_vrf = orig_src = orig_vrf = ""

        if 'src_intf' in data:
            new_src = data['src_intf']

        if 'vrf' in data:
            new_vrf = data['vrf']

        if (len(self.ntp_global) != 0):

            if 'src_intf' in self.ntp_global:
                orig_src = self.ntp_global['src_intf']

            if 'vrf' in self.ntp_global:
                orig_vrf = self.ntp_global['vrf']

        self.ntp_global = data

        # during initial load of ntp configuration, ntp server configuration decides if to restart ntp-config
        if (isLoad):
            syslog.syslog(syslog.LOG_INFO, "ntp global update in load")
            return

        # check if ntp server configured, if not, do nothing
        if self.has_ntp_servers == False:
            syslog.syslog(syslog.LOG_INFO, "no ntp server when global config change, do nothing")
            return

        if (new_src != orig_src):
            syslog.syslog(syslog.LOG_INFO, "ntp global update for source intf old {} new {}, restarting ntp-config"
                          .format(orig_src, new_src))
            cmd = 'systemctl restart ntp-config'
            run_cmd(cmd)
        else:
            if (new_vrf != orig_vrf):
                syslog.syslog(syslog.LOG_INFO, "ntp global update for vrf old {} new {}, restarting ntp service"
                              .format(orig_vrf, new_vrf))
                cmd = 'service ntp restart'
                run_cmd(cmd)

    def ntp_server_update(self, key, data, isLoad):
        syslog.syslog(syslog.LOG_INFO, 'ntp server update key {} data {}'.format(key, data))

        # during load, restart ntp-config regardless if ntp server is configured or not
        if isLoad == True:
            if data != {}:
                self.has_ntp_servers = True
        else:
            # for runtime ntp server change, to determine if there is ntp server configured, need to
            # get from configDB, as delete triggers 2 event handling
            ntp_servers_tbl = self.config_db.get_table('NTP_SERVER')
            if ntp_servers_tbl != {}:
                self.has_ntp_servers = True
            else:
                self.has_ntp_servers = False

        cmd = 'systemctl restart ntp-config'
        syslog.syslog(syslog.LOG_INFO, 'ntp server update, restarting ntp-config, ntp server exists {}'.format(self.has_ntp_servers))

        run_cmd(cmd)


class HostConfigDaemon:
    def __init__(self):
        self.config_db = ConfigDBConnector()
        self.config_db.connect(wait_for_init=True, retry_on=True)
        syslog.syslog(syslog.LOG_INFO, 'ConfigDB connect success')

        # Load DEVICE metadata configurations
        self.device_config = {}
        self.device_config['DEVICE_METADATA'] = self.config_db.get_table('DEVICE_METADATA')

        self.hostname_cache=""
        self.aaacfg = AaaCfg()
        self.iptables = Iptables()
        self.feature = FeatureHandler(self.config_db, self.device_config)
        self.ntpcfg = NtpCfg(self.config_db)

        self.is_multi_npu = device_info.is_multi_npu()

        # Load Kdump configuration
        self.kdumpCfg = KdumpCfg(self.config_db)
        self.kdumpCfg.load(self.config_db.get_table('KDUMP'))


    def load(self):
        aaa = self.config_db.get_table('AAA')
        tacacs_global = self.config_db.get_table('TACPLUS')
        tacacs_server = self.config_db.get_table('TACPLUS_SERVER')
        radius_global = self.config_db.get_table('RADIUS')
        radius_server = self.config_db.get_table('RADIUS_SERVER')
        self.aaacfg.load(aaa, tacacs_global, tacacs_server, radius_global, radius_server)

        lpbk_table = self.config_db.get_table('LOOPBACK_INTERFACE')
        self.iptables.load(lpbk_table)

        # Load NTP configurations
        ntp_server = self.config_db.get_table('NTP_SERVER')
        ntp_global = self.config_db.get_table('NTP')
        self.ntpcfg.load(ntp_global, ntp_server)

<<<<<<< HEAD
=======
        try:
            dev_meta = self.config_db.get_table('DEVICE_METADATA')
            if 'localhost' in dev_meta:
                if 'hostname' in dev_meta['localhost']:
                    self.hostname_cache = dev_meta['localhost']['hostname']
        except Exception as e:
            pass
        # Update AAA with the hostname
        self.aaacfg.hostname_update(self.hostname_cache)

    def get_target_state(self, feature_name, state):
        template = jinja2.Template(state)
        target_state = template.render(self.device_config)
        entry = self.config_db.get_entry('FEATURE', feature_name)
        entry["state"] = target_state
        self.config_db.set_entry("FEATURE", feature_name, entry)

        return target_state

    def get_feature_attribute(self, feature_name, feature_table):
        has_timer = ast.literal_eval(feature_table[feature_name].get('has_timer', 'False'))
        has_global_scope = ast.literal_eval(feature_table[feature_name].get('has_global_scope', 'True'))
        has_per_asic_scope = ast.literal_eval(feature_table[feature_name].get('has_per_asic_scope', 'False'))

        # Create feature name suffix depending feature is running in host or namespace or in both 
        feature_names = (
            ([feature_name] if has_global_scope or not self.is_multi_npu else []) +
            ([(feature_name + '@' + str(asic_inst)) for asic_inst in range(device_info.get_num_npus()) 
                if has_per_asic_scope and self.is_multi_npu])
        )

        if not feature_names:
            syslog.syslog(syslog.LOG_ERR, "Feature '{}' service not available"
                          .format(feature_name))

        feature_suffixes = ["service"] + (["timer"] if has_timer else [])

        return feature_names, feature_suffixes

    def enable_feature(self, feature_names, feature_suffixes):
        start_cmds = []
        for feature_name in feature_names:
            for suffix in feature_suffixes:
                start_cmds.append("sudo systemctl unmask {}.{}".format(feature_name, suffix))
            # If feature has timer associated with it, start/enable corresponding systemd .timer unit
            # otherwise, start/enable corresponding systemd .service unit
            start_cmds.append("sudo systemctl enable {}.{}".format(feature_name, feature_suffixes[-1]))
            start_cmds.append("sudo systemctl start {}.{}".format(feature_name, feature_suffixes[-1]))
            for cmd in start_cmds:
                syslog.syslog(syslog.LOG_INFO, "Running cmd: '{}'".format(cmd))
                try:
                    subprocess.check_call(cmd, shell=True)
                except subprocess.CalledProcessError as err:
                    syslog.syslog(syslog.LOG_ERR, "'{}' failed. RC: {}, output: {}"
                                  .format(err.cmd, err.returncode, err.output))
                    syslog.syslog(syslog.LOG_ERR, "Feature '{}.{}' failed to be  enabled and started"
                                  .format(feature_name, feature_suffixes[-1]))
                    return

    def disable_feature(self, feature_names, feature_suffixes):
        stop_cmds = []
        for feature_name in feature_names:
            for suffix in reversed(feature_suffixes):
                stop_cmds.append("sudo systemctl stop {}.{}".format(feature_name, suffix))
                stop_cmds.append("sudo systemctl disable {}.{}".format(feature_name, suffix))
                stop_cmds.append("sudo systemctl mask {}.{}".format(feature_name, suffix))
            for cmd in stop_cmds:
                syslog.syslog(syslog.LOG_INFO, "Running cmd: '{}'".format(cmd))
                try:
                    subprocess.check_call(cmd, shell=True)
                except subprocess.CalledProcessError as err:
                    syslog.syslog(syslog.LOG_ERR, "'{}' failed. RC: {}, output: {}"
                                  .format(err.cmd, err.returncode, err.output))
                    syslog.syslog(syslog.LOG_ERR, "Feature '{}' failed to be stopped and disabled".format(feature_name))
                    return

    def is_invariant_feature(self, feature_name, state, feature_table):
        invariant_feature = self.cached_feature_states[feature_name] == "always_enabled" or \
                            self.cached_feature_states[feature_name] == "always_disabled"
        if invariant_feature:
            invariant_state = self.cached_feature_states[feature_name]
            if state != invariant_state:
                syslog.syslog(syslog.LOG_INFO, "Feature '{}' service is '{}'"
                              .format(feature_name, invariant_state))
                entry = self.config_db.get_entry('FEATURE', feature_name)
                entry['state'] = invariant_state
                self.config_db.set_entry('FEATURE', feature_name, entry)

            if state == "always_disabled":
                feature_names, feature_suffixes = self.get_feature_attribute(feature_name, feature_table)
                self.disable_feature(feature_names, feature_suffixes)
                syslog.syslog(syslog.LOG_INFO, "Feature '{}' is stopped and disabled".format(feature_name))

        return invariant_feature

    def update_feature_state(self, feature_name, state, feature_table):
        if not self.is_invariant_feature(feature_name, state, feature_table):
            self.cached_feature_states[feature_name] = state

            feature_names, feature_suffixes = self.get_feature_attribute(feature_name, feature_table)
            if state == "enabled":
                self.enable_feature(feature_names, feature_suffixes)
                syslog.syslog(syslog.LOG_INFO, "Feature '{}.{}' is enabled and started"
                              .format(feature_name, feature_suffixes[-1]))
            elif state == "disabled":
                self.disable_feature(feature_names, feature_suffixes)
                syslog.syslog(syslog.LOG_INFO, "Feature '{}' is stopped and disabled".format(feature_name))
            else:
                syslog.syslog(syslog.LOG_ERR, "Unexpected state value '{}' for feature '{}'"
                              .format(state, feature_name))

    def update_all_feature_states(self):
        feature_table = self.config_db.get_table('FEATURE')
        for feature_name in feature_table:
            if not feature_name:
                syslog.syslog(syslog.LOG_WARNING, "Feature is None")
                continue

            state = feature_table[feature_name]['state']
            if not state:
                syslog.syslog(syslog.LOG_WARNING, "Enable state of feature '{}' is None".format(feature_name))
                continue

            target_state = self.get_target_state(feature_name, state)
            # Store the initial value of 'state' field in 'FEATURE' table of a specific container
            self.cached_feature_states[feature_name] = target_state

            self.update_feature_state(feature_name, target_state, feature_table)

>>>>>>> a8be1f45
    def aaa_handler(self, key, data):
        self.aaacfg.aaa_update(key, data)

    def tacacs_server_handler(self, key, data):
        self.aaacfg.tacacs_server_update(key, data)
        log_data = copy.deepcopy(data)
        if 'passkey' in log_data:
            log_data['passkey'] = obfuscate(log_data['passkey'])
        syslog.syslog(syslog.LOG_INFO, 'value of {} changed to {}'.format(key, log_data))

    def tacacs_global_handler(self, key, data):
        self.aaacfg.tacacs_global_update(key, data)
        log_data = copy.deepcopy(data)
        if 'passkey' in log_data:
            log_data['passkey'] = obfuscate(log_data['passkey'])
        syslog.syslog(syslog.LOG_INFO, 'value of {} changed to {}'.format(key, log_data))

    def radius_server_handler(self, key, data):
        self.aaacfg.radius_server_update(key, data)
        log_data = copy.deepcopy(data)
        if 'passkey' in log_data:
            log_data['passkey'] = obfuscate(log_data['passkey'])
        syslog.syslog(syslog.LOG_INFO, 'value of {} changed to {}'.format(key, log_data))

    def radius_global_handler(self, key, data):
        self.aaacfg.radius_global_update(key, data)
        log_data = copy.deepcopy(data)
        if 'passkey' in log_data:
            log_data['passkey'] = obfuscate(log_data['passkey'])
        syslog.syslog(syslog.LOG_INFO, 'value of {} changed to {}'.format(key, log_data))

    def mgmt_intf_handler(self, key, data):
        self.aaacfg.handle_radius_source_intf_ip_chg(key)
        self.aaacfg.handle_radius_nas_ip_chg(key)

    def lpbk_handler(self, key, data):
        key = ConfigDBConnector.deserialize_key(key)
        # Check if delete operation by fetch existing keys
        keys = self.config_db.get_keys('LOOPBACK_INTERFACE')
        if key in keys:
            add = True
        else:
            add = False

        self.iptables.iptables_handler(key, data, add)
        self.ntpcfg.handle_ntp_source_intf_chg(key)
        self.aaacfg.handle_radius_source_intf_ip_chg(key)

    def vlan_intf_handler(self, key, data):
        key = ConfigDBConnector.deserialize_key(key)
        self.aaacfg.handle_radius_source_intf_ip_chg(key)

    def vlan_sub_intf_handler(self, key, data):
        key = ConfigDBConnector.deserialize_key(key)
        self.aaacfg.handle_radius_source_intf_ip_chg(key)

    def portchannel_intf_handler(self, key, data):
        key = ConfigDBConnector.deserialize_key(key)
        self.aaacfg.handle_radius_source_intf_ip_chg(key)

    def phy_intf_handler(self, key, data):
        key = ConfigDBConnector.deserialize_key(key)
        self.aaacfg.handle_radius_source_intf_ip_chg(key)

    def ntp_server_handler (self, key, data):
        syslog.syslog(syslog.LOG_INFO, 'NTP server handler...')
        ntp_server_db = self.config_db.get_table('NTP_SERVER')
        data = ntp_server_db
        self.ntpcfg.ntp_server_update(key, data, False)

    def ntp_global_handler (self, key, data):
        syslog.syslog(syslog.LOG_INFO, 'NTP global handler...')
        self.ntpcfg.ntp_global_update(key, data, False)

    def kdump_handler (self, key, data):
        syslog.syslog(syslog.LOG_INFO, 'Kdump handler...')
        self.kdumpCfg.kdump_update(key, data, False)

    def wait_till_system_init_done(self):

        # No need to print the output in the log file so using the "--quiet"
        # flag
        systemctl_cmd = "sudo systemctl is-system-running --wait --quiet"
        subprocess.call(systemctl_cmd, shell=True)

    def start(self):
        self.config_db.subscribe('AAA', lambda table, key, data: self.aaa_handler(key, data))
        self.config_db.subscribe('TACPLUS_SERVER', lambda table, key, data: self.tacacs_server_handler(key, data))
        self.config_db.subscribe('TACPLUS', lambda table, key, data: self.tacacs_global_handler(key, data))
        self.config_db.subscribe('RADIUS_SERVER', lambda table, key, data: self.radius_server_handler(key, data))
        self.config_db.subscribe('RADIUS', lambda table, key, data: self.radius_global_handler(key, data))
        self.config_db.subscribe('MGMT_INTERFACE', lambda table, key, data: self.mgmt_intf_handler(key, data))
        self.config_db.subscribe('LOOPBACK_INTERFACE', lambda table, key, data: self.lpbk_handler(key, data))
<<<<<<< HEAD
        self.config_db.subscribe('FEATURE', lambda table, key, data: self.feature.handle(key, data))
=======
        self.config_db.subscribe('VLAN_INTERFACE', lambda table, key, data: self.vlan_intf_handler(key, data))
        self.config_db.subscribe('VLAN_SUB_INTERFACE', lambda table, key, data: self.vlan_sub_intf_handler(key, data))
        self.config_db.subscribe('PORTCHANNEL_INTERFACE', lambda table, key, data: self.portchannel_intf_handler(key, data))
        self.config_db.subscribe('INTERFACE', lambda table, key, data: self.phy_intf_handler(key, data))
        self.config_db.subscribe('FEATURE', lambda table, key, data: self.feature_state_handler(key, data))
>>>>>>> a8be1f45
        self.config_db.subscribe('NTP_SERVER', lambda table, key, data: self.ntp_server_handler(key, data))
        self.config_db.subscribe('NTP', lambda table, key, data: self.ntp_global_handler(key, data))
        self.config_db.subscribe('KDUMP', lambda table, key, data: self.kdump_handler(key, data))

        syslog.syslog(syslog.LOG_INFO,
                      "Waiting for systemctl to finish initialization")
        self.wait_till_system_init_done()
        syslog.syslog(syslog.LOG_INFO,
                      "systemctl has finished initialization -- proceeding ...")

        # Update all feature states once upon starting
        self.feature.update_all_features_config()

        # Defer load until subscribe
        self.load()

        self.config_db.listen()


def main():
    daemon = HostConfigDaemon()
    daemon.start()


if __name__ == "__main__":
    main()
<|MERGE_RESOLUTION|>--- conflicted
+++ resolved
@@ -28,7 +28,14 @@
 TACPLUS_SERVER_TIMEOUT_DEFAULT = "5"
 TACPLUS_SERVER_AUTH_TYPE_DEFAULT = "pap"
 
-<<<<<<< HEAD
+# RADIUS
+RADIUS_SERVER_AUTH_PORT_DEFAULT = "1812"
+RADIUS_SERVER_PASSKEY_DEFAULT = ""
+RADIUS_SERVER_RETRANSMIT_DEFAULT = "3"
+RADIUS_SERVER_TIMEOUT_DEFAULT = "5"
+RADIUS_SERVER_AUTH_TYPE_DEFAULT = "pap"
+RADIUS_PAM_AUTH_CONF_DIR = "/etc/pam_radius_auth.d/"
+
 
 def run_cmd(cmd, log_err=True, raise_exception=False):
     try:
@@ -40,15 +47,6 @@
         if raise_exception:
             raise
 
-=======
-# RADIUS
-RADIUS_SERVER_AUTH_PORT_DEFAULT = "1812"
-RADIUS_SERVER_PASSKEY_DEFAULT = ""
-RADIUS_SERVER_RETRANSMIT_DEFAULT = "3"
-RADIUS_SERVER_TIMEOUT_DEFAULT = "5"
-RADIUS_SERVER_AUTH_TYPE_DEFAULT = "pap"
-RADIUS_PAM_AUTH_CONF_DIR = "/etc/pam_radius_auth.d/"
->>>>>>> a8be1f45
 
 def is_true(val):
     if val == 'True' or val == 'true':
@@ -56,9 +54,11 @@
     else:
         return False
 
+
 def is_vlan_sub_interface(ifname):
     ifname_split = ifname.split(".")
     return (len(ifname_split) == 2)
+
 
 def sub(l, start, end):
     return l[start:end]
@@ -71,7 +71,6 @@
         return data
 
 
-<<<<<<< HEAD
 class Feature(object):
     """ Represents a feature configuration from CONFIG DB data. """
 
@@ -254,17 +253,6 @@
     def resync_feature_state(self, feature):
         self._config_db.mod_entry('FEATURE', feature.name, {'state': feature.state})
 
-=======
-def run_cmd(cmd, log_err = True):
-    try:
-        subprocess.check_call(cmd, shell = True)
-    except Exception as err:
-        if log_err:
-            syslog.syslog(syslog.LOG_ERR, "{} - failed: return code - {}, output:\n{}"
-                  .format(err.cmd, err.returncode, err.output))
-        return err.returncode
-    return 0
->>>>>>> a8be1f45
 
 class Iptables(object):
     def __init__(self):
@@ -868,138 +856,6 @@
         ntp_global = self.config_db.get_table('NTP')
         self.ntpcfg.load(ntp_global, ntp_server)
 
-<<<<<<< HEAD
-=======
-        try:
-            dev_meta = self.config_db.get_table('DEVICE_METADATA')
-            if 'localhost' in dev_meta:
-                if 'hostname' in dev_meta['localhost']:
-                    self.hostname_cache = dev_meta['localhost']['hostname']
-        except Exception as e:
-            pass
-        # Update AAA with the hostname
-        self.aaacfg.hostname_update(self.hostname_cache)
-
-    def get_target_state(self, feature_name, state):
-        template = jinja2.Template(state)
-        target_state = template.render(self.device_config)
-        entry = self.config_db.get_entry('FEATURE', feature_name)
-        entry["state"] = target_state
-        self.config_db.set_entry("FEATURE", feature_name, entry)
-
-        return target_state
-
-    def get_feature_attribute(self, feature_name, feature_table):
-        has_timer = ast.literal_eval(feature_table[feature_name].get('has_timer', 'False'))
-        has_global_scope = ast.literal_eval(feature_table[feature_name].get('has_global_scope', 'True'))
-        has_per_asic_scope = ast.literal_eval(feature_table[feature_name].get('has_per_asic_scope', 'False'))
-
-        # Create feature name suffix depending feature is running in host or namespace or in both 
-        feature_names = (
-            ([feature_name] if has_global_scope or not self.is_multi_npu else []) +
-            ([(feature_name + '@' + str(asic_inst)) for asic_inst in range(device_info.get_num_npus()) 
-                if has_per_asic_scope and self.is_multi_npu])
-        )
-
-        if not feature_names:
-            syslog.syslog(syslog.LOG_ERR, "Feature '{}' service not available"
-                          .format(feature_name))
-
-        feature_suffixes = ["service"] + (["timer"] if has_timer else [])
-
-        return feature_names, feature_suffixes
-
-    def enable_feature(self, feature_names, feature_suffixes):
-        start_cmds = []
-        for feature_name in feature_names:
-            for suffix in feature_suffixes:
-                start_cmds.append("sudo systemctl unmask {}.{}".format(feature_name, suffix))
-            # If feature has timer associated with it, start/enable corresponding systemd .timer unit
-            # otherwise, start/enable corresponding systemd .service unit
-            start_cmds.append("sudo systemctl enable {}.{}".format(feature_name, feature_suffixes[-1]))
-            start_cmds.append("sudo systemctl start {}.{}".format(feature_name, feature_suffixes[-1]))
-            for cmd in start_cmds:
-                syslog.syslog(syslog.LOG_INFO, "Running cmd: '{}'".format(cmd))
-                try:
-                    subprocess.check_call(cmd, shell=True)
-                except subprocess.CalledProcessError as err:
-                    syslog.syslog(syslog.LOG_ERR, "'{}' failed. RC: {}, output: {}"
-                                  .format(err.cmd, err.returncode, err.output))
-                    syslog.syslog(syslog.LOG_ERR, "Feature '{}.{}' failed to be  enabled and started"
-                                  .format(feature_name, feature_suffixes[-1]))
-                    return
-
-    def disable_feature(self, feature_names, feature_suffixes):
-        stop_cmds = []
-        for feature_name in feature_names:
-            for suffix in reversed(feature_suffixes):
-                stop_cmds.append("sudo systemctl stop {}.{}".format(feature_name, suffix))
-                stop_cmds.append("sudo systemctl disable {}.{}".format(feature_name, suffix))
-                stop_cmds.append("sudo systemctl mask {}.{}".format(feature_name, suffix))
-            for cmd in stop_cmds:
-                syslog.syslog(syslog.LOG_INFO, "Running cmd: '{}'".format(cmd))
-                try:
-                    subprocess.check_call(cmd, shell=True)
-                except subprocess.CalledProcessError as err:
-                    syslog.syslog(syslog.LOG_ERR, "'{}' failed. RC: {}, output: {}"
-                                  .format(err.cmd, err.returncode, err.output))
-                    syslog.syslog(syslog.LOG_ERR, "Feature '{}' failed to be stopped and disabled".format(feature_name))
-                    return
-
-    def is_invariant_feature(self, feature_name, state, feature_table):
-        invariant_feature = self.cached_feature_states[feature_name] == "always_enabled" or \
-                            self.cached_feature_states[feature_name] == "always_disabled"
-        if invariant_feature:
-            invariant_state = self.cached_feature_states[feature_name]
-            if state != invariant_state:
-                syslog.syslog(syslog.LOG_INFO, "Feature '{}' service is '{}'"
-                              .format(feature_name, invariant_state))
-                entry = self.config_db.get_entry('FEATURE', feature_name)
-                entry['state'] = invariant_state
-                self.config_db.set_entry('FEATURE', feature_name, entry)
-
-            if state == "always_disabled":
-                feature_names, feature_suffixes = self.get_feature_attribute(feature_name, feature_table)
-                self.disable_feature(feature_names, feature_suffixes)
-                syslog.syslog(syslog.LOG_INFO, "Feature '{}' is stopped and disabled".format(feature_name))
-
-        return invariant_feature
-
-    def update_feature_state(self, feature_name, state, feature_table):
-        if not self.is_invariant_feature(feature_name, state, feature_table):
-            self.cached_feature_states[feature_name] = state
-
-            feature_names, feature_suffixes = self.get_feature_attribute(feature_name, feature_table)
-            if state == "enabled":
-                self.enable_feature(feature_names, feature_suffixes)
-                syslog.syslog(syslog.LOG_INFO, "Feature '{}.{}' is enabled and started"
-                              .format(feature_name, feature_suffixes[-1]))
-            elif state == "disabled":
-                self.disable_feature(feature_names, feature_suffixes)
-                syslog.syslog(syslog.LOG_INFO, "Feature '{}' is stopped and disabled".format(feature_name))
-            else:
-                syslog.syslog(syslog.LOG_ERR, "Unexpected state value '{}' for feature '{}'"
-                              .format(state, feature_name))
-
-    def update_all_feature_states(self):
-        feature_table = self.config_db.get_table('FEATURE')
-        for feature_name in feature_table:
-            if not feature_name:
-                syslog.syslog(syslog.LOG_WARNING, "Feature is None")
-                continue
-
-            state = feature_table[feature_name]['state']
-            if not state:
-                syslog.syslog(syslog.LOG_WARNING, "Enable state of feature '{}' is None".format(feature_name))
-                continue
-
-            target_state = self.get_target_state(feature_name, state)
-            # Store the initial value of 'state' field in 'FEATURE' table of a specific container
-            self.cached_feature_states[feature_name] = target_state
-
-            self.update_feature_state(feature_name, target_state, feature_table)
-
->>>>>>> a8be1f45
     def aaa_handler(self, key, data):
         self.aaacfg.aaa_update(key, data)
 
@@ -1093,15 +949,11 @@
         self.config_db.subscribe('RADIUS', lambda table, key, data: self.radius_global_handler(key, data))
         self.config_db.subscribe('MGMT_INTERFACE', lambda table, key, data: self.mgmt_intf_handler(key, data))
         self.config_db.subscribe('LOOPBACK_INTERFACE', lambda table, key, data: self.lpbk_handler(key, data))
-<<<<<<< HEAD
         self.config_db.subscribe('FEATURE', lambda table, key, data: self.feature.handle(key, data))
-=======
         self.config_db.subscribe('VLAN_INTERFACE', lambda table, key, data: self.vlan_intf_handler(key, data))
         self.config_db.subscribe('VLAN_SUB_INTERFACE', lambda table, key, data: self.vlan_sub_intf_handler(key, data))
         self.config_db.subscribe('PORTCHANNEL_INTERFACE', lambda table, key, data: self.portchannel_intf_handler(key, data))
         self.config_db.subscribe('INTERFACE', lambda table, key, data: self.phy_intf_handler(key, data))
-        self.config_db.subscribe('FEATURE', lambda table, key, data: self.feature_state_handler(key, data))
->>>>>>> a8be1f45
         self.config_db.subscribe('NTP_SERVER', lambda table, key, data: self.ntp_server_handler(key, data))
         self.config_db.subscribe('NTP', lambda table, key, data: self.ntp_global_handler(key, data))
         self.config_db.subscribe('KDUMP', lambda table, key, data: self.kdump_handler(key, data))
