--- conflicted
+++ resolved
@@ -42,7 +42,15 @@
         return data
 
 
-<<<<<<< HEAD
+def run_cmd(cmd, log_err = True):
+    try:
+        subprocess.check_call(cmd, shell = True)
+    except Exception as err:
+        if log_err:
+            syslog.syslog(syslog.LOG_ERR, "{} - failed: return code - {}, output:\n{}"
+                  .format(err.cmd, err.returncode, err.output))
+
+
 class Feature(object):
     """ Represents a feature configuration from CONFIG DB data. """
 
@@ -79,13 +87,13 @@
         # again the auto restart will kick-in. Another order may leave it in failed state
         # and not auto restart.
         if self._cached_config[feature_name].auto_restart != feature.auto_restart:
+            self.update_feature_auto_restart(feature)
             self._cached_config[feature_name].auto_restart = feature.auto_restart
-            self.update_feature_auto_restart(feature)
 
         # Enable/disable the container service if the feature state was changed from its previous state.
         if self._cached_config[feature_name].state != feature.state:
+            self.update_feature_state(feature)
             self._cached_config[feature_name].state = feature.state
-            self.update_feature_state(feature)
 
     def update_all_features_config(self):
         feature_table = self._config_db.get_table('FEATURE')
@@ -97,6 +105,14 @@
             self.handle(feature_name, feature_table[feature_name])
 
     def update_feature_state(self, feature):
+        if self._cached_config[feature.name].state == "always_enabled":
+            syslog.syslog(syslog.LOG_INFO, "Feature '{}' service is always enabled"
+                .format(feature.name))
+            entry = self._config_db.get_entry('FEATURE', feature.name)
+            entry['state'] = 'always_enabled'
+            self._config_db.set_entry('FEATURE', feature.name, entry)
+            return
+
         # Create feature name suffix depending feature is running in host or namespace or in both
         feature_name_suffix_list = self._get_feature_name_suffixes(feature)
 
@@ -150,6 +166,14 @@
                           .format(feature.state, feature.name))
 
     def update_feature_auto_restart(self, feature):
+        if self._cached_config[feature.name].state == "always_enabled":
+            syslog.syslog(syslog.LOG_INFO, "Feature '{}' service is always enabled"
+                .format(feature.name))
+            entry = self._config_db.get_entry('FEATURE', feature.name)
+            entry['state'] = 'always_enabled'
+            self._config_db.set_entry('FEATURE', feature.name, entry)
+            return
+
         restart_config = "always" if feature.auto_restart == "enabled" else "no"
         service_conf = "[Service]\nRestart={}\n".format(restart_config)
         feature_name_suffix_list = self._get_feature_name_suffixes(feature)
@@ -176,15 +200,6 @@
     def _get_feature_suffixes(self, feature):
         return ["service"] + (["timer"] if feature.has_timer else [])
 
-=======
-def run_cmd(cmd, log_err = True):
-    try:
-        subprocess.check_call(cmd, shell = True)
-    except Exception as err:
-        if log_err:
-            syslog.syslog(syslog.LOG_ERR, "{} - failed: return code - {}, output:\n{}"
-                  .format(err.cmd, err.returncode, err.output))
->>>>>>> fb83550e
 
 class Iptables(object):
     def __init__(self):
@@ -444,97 +459,6 @@
         lpbk_table = self.config_db.get_table('LOOPBACK_INTERFACE')
         self.iptables.load(lpbk_table)
 
-<<<<<<< HEAD
-=======
-
-    def update_feature_state(self, feature_name, state, feature_table):
-        if self.cached_feature_states[feature_name] == "always_enabled":
-            if state != "always_enabled":
-                syslog.syslog(syslog.LOG_INFO, "Feature '{}' service is always enabled"
-                              .format(feature_name))
-                entry = self.config_db.get_entry('FEATURE', feature_name)
-                entry['state'] = 'always_enabled'
-                self.config_db.set_entry('FEATURE', feature_name, entry)
-            return
-
-        self.cached_feature_states[feature_name] = state
-
-        has_timer = ast.literal_eval(feature_table[feature_name].get('has_timer', 'False'))
-        has_global_scope = ast.literal_eval(feature_table[feature_name].get('has_global_scope', 'True'))
-        has_per_asic_scope = ast.literal_eval(feature_table[feature_name].get('has_per_asic_scope', 'False'))
-
-        # Create feature name suffix depending feature is running in host or namespace or in both 
-        feature_name_suffix_list = (([feature_name] if has_global_scope or not self.is_multi_npu else []) +
-                                   ([(feature_name + '@' + str(asic_inst)) for asic_inst in range(device_info.get_num_npus()) 
-                                    if has_per_asic_scope and self.is_multi_npu]))
-
-        if not feature_name_suffix_list:
-            syslog.syslog(syslog.LOG_ERR, "Feature '{}' service not available"
-                          .format(feature_name))
-
-        feature_suffixes = ["service"] + (["timer"] if has_timer else [])
-
-        if state == "enabled":
-            start_cmds = []
-            for feature_name_suffix in feature_name_suffix_list:
-                for suffix in feature_suffixes:
-                    start_cmds.append("sudo systemctl unmask {}.{}".format(feature_name_suffix, suffix))
-                # If feature has timer associated with it, start/enable corresponding systemd .timer unit
-                # otherwise, start/enable corresponding systemd .service unit
-                start_cmds.append("sudo systemctl enable {}.{}".format(feature_name_suffix, feature_suffixes[-1]))
-                start_cmds.append("sudo systemctl start {}.{}".format(feature_name_suffix, feature_suffixes[-1]))
-                for cmd in start_cmds:
-                    syslog.syslog(syslog.LOG_INFO, "Running cmd: '{}'".format(cmd))
-                    try:
-                        subprocess.check_call(cmd, shell=True)
-                    except subprocess.CalledProcessError as err:
-                        syslog.syslog(syslog.LOG_ERR, "'{}' failed. RC: {}, output: {}"
-                                      .format(err.cmd, err.returncode, err.output))
-                        syslog.syslog(syslog.LOG_ERR, "Feature '{}.{}' failed to be  enabled and started"
-                                      .format(feature_name, feature_suffixes[-1]))
-                        return
-            syslog.syslog(syslog.LOG_INFO, "Feature '{}.{}' is enabled and started"
-                          .format(feature_name, feature_suffixes[-1]))
-        elif state == "disabled":
-            stop_cmds = []
-            for feature_name_suffix in feature_name_suffix_list:
-                for suffix in reversed(feature_suffixes):
-                    stop_cmds.append("sudo systemctl stop {}.{}".format(feature_name_suffix, suffix))
-                    stop_cmds.append("sudo systemctl disable {}.{}".format(feature_name_suffix, suffix))
-                    stop_cmds.append("sudo systemctl mask {}.{}".format(feature_name_suffix, suffix))
-                for cmd in stop_cmds:
-                    syslog.syslog(syslog.LOG_INFO, "Running cmd: '{}'".format(cmd))
-                    try:
-                        subprocess.check_call(cmd, shell=True)
-                    except subprocess.CalledProcessError as err:
-                        syslog.syslog(syslog.LOG_ERR, "'{}' failed. RC: {}, output: {}"
-                                      .format(err.cmd, err.returncode, err.output))
-                        syslog.syslog(syslog.LOG_ERR, "Feature '{}' failed to be stopped and disabled".format(feature_name))
-                        return
-            syslog.syslog(syslog.LOG_INFO, "Feature '{}' is stopped and disabled".format(feature_name))
-        else:
-            syslog.syslog(syslog.LOG_ERR, "Unexpected state value '{}' for feature '{}'"
-                          .format(state, feature_name))
-
-
-    def update_all_feature_states(self):
-        feature_table = self.config_db.get_table('FEATURE')
-        for feature_name in feature_table:
-            if not feature_name:
-                syslog.syslog(syslog.LOG_WARNING, "Feature is None")
-                continue
-
-            state = feature_table[feature_name]['state']
-            if not state:
-                syslog.syslog(syslog.LOG_WARNING, "Eanble state of feature '{}' is None".format(feature_name))
-                continue
-
-            # Store the initial value of 'state' field in 'FEATURE' table of a specific container
-            self.cached_feature_states[feature_name] = state
-
-            self.update_feature_state(feature_name, state, feature_table)
-
->>>>>>> fb83550e
     def aaa_handler(self, key, data):
         self.aaacfg.aaa_update(key, data)
 
@@ -563,28 +487,8 @@
 
         self.iptables.iptables_handler(key, data, add)
 
-<<<<<<< HEAD
     def feature_handler(self, key, data):
         self.feature.handle(key, data)
-=======
-    def feature_state_handler(self, key, data):
-        feature_name = key
-        feature_table = self.config_db.get_table('FEATURE')
-        if feature_name not in feature_table:
-            syslog.syslog(syslog.LOG_WARNING, "Feature '{}' not in FEATURE table".format(feature_name))
-            return
-
-        state = feature_table[feature_name]['state']
-        if not state:
-            syslog.syslog(syslog.LOG_WARNING, "Enable state of feature '{}' is None".format(feature_name))
-            return
-
-        self.cached_feature_states.setdefault(feature_name, 'disabled')
-
-        # Enable/disable the container service if the feature state was changed from its previous state.
-        if self.cached_feature_states[feature_name] != state:
-            self.update_feature_state(feature_name, state, feature_table)
->>>>>>> fb83550e
 
     def kdump_handler (self, key, data):
         syslog.syslog(syslog.LOG_INFO, 'Kdump handler...')
@@ -595,12 +499,8 @@
         self.config_db.subscribe('TACPLUS_SERVER', lambda table, key, data: self.tacacs_server_handler(key, data))
         self.config_db.subscribe('TACPLUS', lambda table, key, data: self.tacacs_global_handler(key, data))
         self.config_db.subscribe('LOOPBACK_INTERFACE', lambda table, key, data: self.lpbk_handler(key, data))
-<<<<<<< HEAD
         self.config_db.subscribe('FEATURE', lambda table, key, data: self.feature_handler(key, data))
-=======
-        self.config_db.subscribe('FEATURE', lambda table, key, data: self.feature_state_handler(key, data))
         self.config_db.subscribe('KDUMP', lambda table, key, data: self.kdump_handler(key, data))
->>>>>>> fb83550e
 
         # Update all feature states once upon starting
         self.feature.update_all_features_config()
