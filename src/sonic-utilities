<<<<<<< HEAD
tree 8ce789a2a37466fdbe411da85b43e6e0d26cab70
parent c7f6ff677b54eb401e7b2fd3a3d9c4072325bb78
author Joe LeVeque <jleveque@users.noreply.github.com> 1502327648 -0700
committer GitHub <noreply@github.com> 1502327648 -0700

[sfputil]: Refactor and add support for presence, low-power mode and reset (#90)

- Convert sfputil to 'Click'-based command line utility
- Refactor sfputilbase.py: Clean up API and convert to proper abstract base class to make implementation more straightforward
- Add support for querying SFP transceiver presence
- Add support for querying & setting low-power mode
- Add support for resetting SFP transceivers
=======
tree 69681216701beb3c4be8f6d2170c7996fb4e1547
parent ac7ea4f3b9dcc5cef15cc7ec0e796cde8a7f8ab8
author pavel-shirshov <pavelsh@microsoft.com> 1502735536 -0700
committer GitHub <noreply@github.com> 1502735536 -0700

Make FR working again for 0.9.4 (#94)
>>>>>>> 693ad9c4
<|MERGE_RESOLUTION|>--- conflicted
+++ resolved
@@ -1,21 +1,8 @@
-<<<<<<< HEAD
-tree 8ce789a2a37466fdbe411da85b43e6e0d26cab70
-parent c7f6ff677b54eb401e7b2fd3a3d9c4072325bb78
-author Joe LeVeque <jleveque@users.noreply.github.com> 1502327648 -0700
-committer GitHub <noreply@github.com> 1502327648 -0700
+tree 7c0be6e8864c9b3df2563e6d3cb975b1c70eab2a
+parent 18bb5ed74cb40c5205cdc0a553ce79c02a541272
+author pavel-shirshov <pavelsh@microsoft.com> 1502750727 -0700
+committer GitHub <noreply@github.com> 1502750727 -0700
 
-[sfputil]: Refactor and add support for presence, low-power mode and reset (#90)
+[FastReboot]: Update FR to make it working with 1.0.3 (#95)
 
-- Convert sfputil to 'Click'-based command line utility
-- Refactor sfputilbase.py: Clean up API and convert to proper abstract base class to make implementation more straightforward
-- Add support for querying SFP transceiver presence
-- Add support for querying & setting low-power mode
-- Add support for resetting SFP transceivers
-=======
-tree 69681216701beb3c4be8f6d2170c7996fb4e1547
-parent ac7ea4f3b9dcc5cef15cc7ec0e796cde8a7f8ab8
-author pavel-shirshov <pavelsh@microsoft.com> 1502735536 -0700
-committer GitHub <noreply@github.com> 1502735536 -0700
-
-Make FR working again for 0.9.4 (#94)
->>>>>>> 693ad9c4
+* Update FR to make it working with 1.0.3