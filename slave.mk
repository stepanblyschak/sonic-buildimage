--- conflicted
+++ resolved
@@ -746,14 +746,11 @@
 		$(eval export $(subst -,_,$(notdir $($*.gz_PATH)))_pydebs=$(shell printf "$(subst $(SPACE),\n,$(call expand,$($*.gz_PYTHON_DEBS)))\n" | awk '!a[$$0]++'))
 		$(eval export $(subst -,_,$(notdir $($*.gz_PATH)))_whls=$(shell printf "$(subst $(SPACE),\n,$(call expand,$($*.gz_PYTHON_WHEELS)))\n" | awk '!a[$$0]++'))
 		$(eval export $(subst -,_,$(notdir $($*.gz_PATH)))_dbgs=$(shell printf "$(subst $(SPACE),\n,$(call expand,$($*.gz_DBG_PACKAGES)))\n" | awk '!a[$$0]++'))
-<<<<<<< HEAD
-		# Label docker image with componenets versions
+		$(eval export $(subst -,_,$(notdir $($*.gz_PATH)))_pkgs=$(shell printf "$(subst $(SPACE),\n,$(call expand,$($*.gz_APT_PACKAGES)))\n" | awk '!a[$$0]++'))
+    # Label docker image with componenets versions
 		$(eval export $(subst -,_,$(notdir $($*.gz_PATH)))_labels=$(foreach component,$($*.gz_DEPENDS) $($*.gz_PYTHON_DEBS) $($*.gz_PYTHON_WHEELS),\
 			$(shell [[ ! -z "$($(component)_VERSION)" && ! -z "$($(component)_NAME)" ]] && \
 				echo "--label com.azure.sonic.versions.$($(component)_NAME)=$($(component)_VERSION)")))
-=======
-		$(eval export $(subst -,_,$(notdir $($*.gz_PATH)))_pkgs=$(shell printf "$(subst $(SPACE),\n,$(call expand,$($*.gz_APT_PACKAGES)))\n" | awk '!a[$$0]++'))
->>>>>>> b3a28336
 		j2 $($*.gz_PATH)/Dockerfile.j2 > $($*.gz_PATH)/Dockerfile
 		$(call generate_manifest,$*)
 		# Prepare docker build info
