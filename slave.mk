--- conflicted
+++ resolved
@@ -757,7 +757,6 @@
 			--build-arg docker_container_name=$($*.gz_CONTAINER_NAME) \
 			--build-arg frr_user_uid=$(FRR_USER_UID) \
 			--build-arg frr_user_gid=$(FRR_USER_GID) \
-<<<<<<< HEAD
 			--build-arg \
 				manifest='$(shell \
 					[ -f $($*.gz_PATH)/manifest.json.j2 ] && \
@@ -765,9 +764,7 @@
 					name=$($*.gz_CONTAINER_NAME) \
 					package_name=$($*.gz_PACKAGE_NAME) \
 						j2 $($*.gz_PATH)/manifest.json.j2)' \
-=======
 			--build-arg image_version=$(SONIC_IMAGE_VERSION) \
->>>>>>> 7fc2d381
 			--label Tag=$(SONIC_IMAGE_VERSION) \
 			-t $* $($*.gz_PATH) $(LOG)
 		scripts/collect_docker_version_files.sh $* $(TARGET_PATH)
