###############################################################################
## Configuration parameters for SONiC build system
###############################################################################

# SONIC_CONFIG_PRINT_DEPENDENCIES - show dependencies for each invoked target.
# Before executing rule for each target its dependencies are printed to console.
# Uncomment next line to enable:
# SONIC_CONFIG_PRINT_DEPENDENCIES = y

# SONIC_CONFIG_BUILD_JOBS - set number of jobs for parallel build.
# Corresponding -j argument will be passed to make command inside docker
# container.
SONIC_CONFIG_BUILD_JOBS = 1

# SONIC_CONFIG_MAKE_JOBS - set number of parallel make jobs per package.
# Corresponding -j argument will be passed to make/dpkg commands that build separate packages
SONIC_CONFIG_MAKE_JOBS = $(shell nproc)

# DEFAULT_BUILD_LOG_TIMESTAMP - add timestamp in build log
# Supported format: simple, none
DEFAULT_BUILD_LOG_TIMESTAMP = none

# SONIC_USE_DOCKER_BUILDKIT - use docker buildkit for build.
# If set to y SONiC build system will set environment variable DOCKER_BUILDKIT=1
# to enable docker buildkit.
# This options will speed up docker image build time.
# NOTE: SONIC_USE_DOCKER_BUILDKIT will produce larger installable SONiC image
# because of a docker bug (more details: https://github.com/moby/moby/issues/38903)
# SONIC_USE_DOCKER_BUILDKIT = y

# SONIC_CONFIG_USE_NATIVE_DOCKERD_FOR_BUILD - use native dockerd for build.
# If set to y SONiC build container will use native dockerd instead of dind for faster build.
# Special handling of the docker image file names is needed to avoid conflicts with
# other SONiC build jobs on the same server. This requires changes to the Dockerfile.j2 FROM statement
# in the dockers/ and platform/ subdirs to use a variable reference instead of an explicit image name.
# SONIC_CONFIG_USE_NATIVE_DOCKERD_FOR_BUILD = y

# SONIC_CONFIG_ENABLE_COLORS - enable colored output in build system.
# Comment next line to disable:
# SONIC_CONFIG_ENABLE_COLORS = y

# DEFAULT_USERNAME - default username for installer build
DEFAULT_USERNAME = admin

# DEFAULT_PASSWORD - default password for installer build
DEFAULT_PASSWORD = YourPaSsWoRd

# ENABLE_DHCP_GRAPH_SERVICE - specify the source of minigraph to generate configuration file.
# If set to y SONiC will get the minigraph from graph service. Graph service URL need to be
# passed through DHCP option 225.
# If not set (default behavior) the default minigraph built into the image will be used.
# ENABLE_DHCP_GRAPH_SERVICE = y

# ENABLE_ZTP - installs Zero Touch Provisioning support.
# ENABLE_ZTP = y

# INCLUDE_PDE - Enable platform development enviroment
# INCLUDE_PDE = y
# SHUTDOWN_BGP_ON_START - if set to y all bgp sessions will be in admin down state when
# bgp service starts.
# SHUTDOWN_BGP_ON_START = y

# ENABLE_PFCWD_ON_START - if set to y PFC Watchdog (PFCWD) will be enabled all server-facing ports
# by default for TOR switch
# ENABLE_PFCWD_ON_START = y

# INSTALL_DEBUG_TOOLS - installs debugging tools in baseline docker
# Uncomment next line to enable:
# INSTALL_DEBUG_TOOLS = y

# SONIC_USE_PDDF_FRAMEWORK - Use PDDF generic drivers and plugins
# Uncomment next line to enable:
SONIC_USE_PDDF_FRAMEWORK = y

# SONIC_ROUTING_STACK - specify the routing-stack being elected to drive SONiC's control-plane.
# Supported routing stacks on SONiC are:
# routing-stacks: frr.
SONIC_ROUTING_STACK = frr

# ENABLE_SYNCD_RPC - build docker-syncd with rpc packages for testing purposes.
# Uncomment to enable:
# ENABLE_SYNCD_RPC = y

# Enable Origanization Extensions - Specific to the deployment scenarios of the Organization
ENABLE_ORGANIZATION_EXTENSIONS = y

# Debugging option allows sonic debian packages to get built including symbols
# information. Profiling option, disables compiler optimizations (-O0) as well
# as includes symbols information. Given that 'profiling' option is a superset
# of 'debugging' one, user should only enable either one option or the other --
# if both options are enabled, the 'profiling' one will prevail.
#SONIC_DEBUGGING_ON = y
#SONIC_PROFILING_ON = y

# DEFAULT_KERNEL_PROCURE_METHOD - default method for obtaining kernel
#   build:    build kernel from source
#   download: download pre-built kernel from Azure storage.
DEFAULT_KERNEL_PROCURE_METHOD = build

# FRR user and group id values. These only take effect when SONIC_ROUTING_STACK is frr.
# Note: these values match the admin uid/gid of the host's admin account. If these values
# change and user doesn't want the frr uid/gid to potentially match a random user on the
# host, then either the appropriate account and group will need to be created on the host
# manually or changes need to be made when the image is built to create the account and
# group during installation.
FRR_USER_UID = 300
FRR_USER_GID = 300

# DPKG cache allows the .deb files to be stored in the cache path. This allows the submodules
# package to be cached and restored back if its commit hash is not modified and its dependencies are not modified.
# SONIC_DPKG_CACHE_METHOD - Default method of deb package caching
#	none    :  no caching
#	rwcache :  Use cache if exists else build the source and update the cache
#	wcache  :  Dont use the cache and just build the source and update the cache
#	rcache  :  Use cache if exists, but dont update the cache
#	cache   :  Same as rwcache
# SONIC_DPKG_CACHE_SOURCE - Stores the cache location details
SONIC_DPKG_CACHE_METHOD ?= none
SONIC_DPKG_CACHE_SOURCE ?= /var/cache/sonic/artifacts

# Default VS build memory preparation
DEFAULT_VS_PREPARE_MEM = yes


# INCLUDE_SYSTEM_TELEMETRY - build docker-sonic-telemetry for system telemetry support
INCLUDE_SYSTEM_TELEMETRY = y

# INCLUDE_ICCPD - build docker-iccpd for mclag support
INCLUDE_ICCPD = n

# INCLUDE_SFLOW - build docker-sflow for sFlow support
INCLUDE_SFLOW = y

# INCLUDE_MGMT_FRAMEWORK - build docker-sonic-mgmt-framework for CLI and REST server support
INCLUDE_MGMT_FRAMEWORK = y

# ENABLE_HOST_SERVICE_ON_START - enable sonic-host-server for mgmt-framework and/or
# telemetry containers to access host functionality by default
ENABLE_HOST_SERVICE_ON_START = n

# INCLUDE_RESTAPI - build docker-sonic-restapi for configuring the switch using REST APIs
INCLUDE_RESTAPI = n

# INCLUDE_NAT - build docker-nat for nat support
INCLUDE_NAT = y

# INCLUDE_DHCP_RELAY - build and install dhcp-relay package
INCLUDE_DHCP_RELAY = y

# INCLUDE_P4RT - build docker-p4rt for P4RT support
INCLUDE_P4RT = n

# ENABLE_AUTO_TECH_SUPPORT - Enable the configuration for event-driven techsupport & coredump mgmt feature
ENABLE_AUTO_TECH_SUPPORT = y

# TELEMETRY_WRITABLE - Enable write/config operations via the gNMI interface.
# Uncomment to enable:
# TELEMETRY_WRITABLE = y

# INCLUDE_MACSEC - build docker-macsec for macsec support
INCLUDE_MACSEC = y

# INCLUDE_KUBERNETES - if set to y kubernetes packages are installed to be able to
# run as worker node in kubernetes cluster.
INCLUDE_KUBERNETES = n

KUBE_DOCKER_PROXY = http://172.16.1.1:3128/

# KUBERNETES_VERSION - Set to the required version.
# K8s_GCR_IO_PAUSE_VERSION - Version of k8s universal pause container image
# These are Used *only* when INCLUDE_KUBERNETES=y
# NOTE: As a worker node it has to run version compatible to kubernetes master.
#
KUBERNETES_VERSION = 1.21.1
KUBERNETES_CNI_VERSION = 0.8.7
K8s_GCR_IO_PAUSE_VERSION = 3.4.1

# SONIC_ENABLE_IMAGE_SIGNATURE - enable image signature
# To not use the auto-generated self-signed certificate, the required files to sign the image as below:
#     SIGNING_KEY =
#     SIGNING_CERT =
#     CA_CERT =
# The relative path is build root folder.
SONIC_ENABLE_IMAGE_SIGNATURE ?= n

# SONIC_ENABLE_SECUREBOOT_SIGNATURE - enable SONiC kernel signing to support UEFI secureboot
# To support UEFI secureboot chain of trust requires EFI kernel to be signed as a PE binary
#     SIGNING_KEY =
#     SIGNING_CERT =
# The absolute path should be provided.
SONIC_ENABLE_SECUREBOOT_SIGNATURE ?= n

# PACKAGE_URL_PREFIX - the package url prefix
PACKAGE_URL_PREFIX ?= https://packages.trafficmanager.net/public/packages

# TRUSTED_GPG_URLS - the trusted gpgs, separated by comma
TRUSTED_GPG_URLS = https://packages.trafficmanager.net/debian/public_key.gpg,https://packages.microsoft.com/keys/microsoft.asc

# SONIC_VERSION_CONTROL_COMPONENTS - Valid values: none|all|components..., the components consist of one or multiple: deb,py2,py3,web,git,docker, seperated by comma
#   none  : disable the version control
#   all   : enable the version control for all components
#   deb   : debian packages
#   py2   : python2 packages
#   py3   : python3 pakcages
#   web   : web packages, downloaded by wget, curl
#   git   : git repositories, donloaded by git clone
#   docker: docker base images
SONIC_VERSION_CONTROL_COMPONENTS ?= none

# SONiC docker registry
#
# Set the env variable ENABLE_DOCKER_BASE_PULL = y to enable pulling sonic-slave docker from registry
REGISTRY_PORT ?= 443
REGISTRY_SERVER ?= sonicdev-microsoft.azurecr.io

# BUILD_MULTIASIC_KVM - if set to y multi-asic KVM images will be generated.
BUILD_MULTIASIC_KVM = n

# INCLUDE_MUX - build docker-mux for dual ToR (Gemini)
INCLUDE_MUX = y

# ENABLE_ASAN - enable address sanitizer
ENABLE_ASAN ?= n

# reset default container registry from dockerhub to other
DEFAULT_CONTAINER_REGISTRY ?=

<<<<<<< HEAD
# INCLUDE_BOOTCHART - install systemd-bootchart
INCLUDE_BOOTCHART = y

# ENABLE_BOOTCHART - whether to enable systemd-bootchart on boot
ENABLE_BOOTCHART = n
=======
# ENABLE_FIPS_FEATURE - support FIPS feature, only for amd64 or arm64, armhf not supported yet
# ENABLE_FIPS - support FIPS flag, if enabled, no additional config requred for the image to support FIPS
ENABLE_FIPS_FEATURE ?= y
ENABLE_FIPS ?= n
>>>>>>> 5072315c
<|MERGE_RESOLUTION|>--- conflicted
+++ resolved
@@ -225,15 +225,13 @@
 # reset default container registry from dockerhub to other
 DEFAULT_CONTAINER_REGISTRY ?=
 
-<<<<<<< HEAD
 # INCLUDE_BOOTCHART - install systemd-bootchart
 INCLUDE_BOOTCHART = y
 
 # ENABLE_BOOTCHART - whether to enable systemd-bootchart on boot
 ENABLE_BOOTCHART = n
-=======
+
 # ENABLE_FIPS_FEATURE - support FIPS feature, only for amd64 or arm64, armhf not supported yet
 # ENABLE_FIPS - support FIPS flag, if enabled, no additional config requred for the image to support FIPS
 ENABLE_FIPS_FEATURE ?= y
-ENABLE_FIPS ?= n
->>>>>>> 5072315c
+ENABLE_FIPS ?= n