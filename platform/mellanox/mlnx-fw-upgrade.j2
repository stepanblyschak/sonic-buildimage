--- conflicted
+++ resolved
@@ -32,16 +32,9 @@
 declare -r UNKN_MST="unknown"
 
 declare -rA FW_FILE_MAP=( \
-<<<<<<< HEAD
     [$SPC1_ASIC]="fw-SPC.mfa" \
     [$SPC2_ASIC]="fw-SPC2.mfa" \
     [$SPC3_ASIC]="fw-SPC3.mfa" \
-    [$SPC4_ASIC]="fw-SPC4.mfa" \
-=======
-    [$SPC1_ASIC]="/etc/mlnx/fw-SPC.mfa" \
-    [$SPC2_ASIC]="/etc/mlnx/fw-SPC2.mfa" \
-    [$SPC3_ASIC]="/etc/mlnx/fw-SPC3.mfa" \
->>>>>>> 95ce3197
 )
 
 IMAGE_UPGRADE="${NO_PARAM}"
