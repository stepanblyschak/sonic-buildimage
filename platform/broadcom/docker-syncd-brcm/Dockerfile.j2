{% from "dockers/dockerfile-macros.j2" import install_debian_packages %}
FROM docker-config-engine-buster

ARG docker_container_name
<<<<<<< HEAD
ARG manifest
=======
>>>>>>> 3967c28a

RUN [ -f /etc/rsyslog.conf ] && sed -ri "s/%syslogtag%/$docker_container_name#%syslogtag%/;" /etc/rsyslog.conf

## Make apt-get non-interactive
ENV DEBIAN_FRONTEND=noninteractive

RUN apt-get update

COPY \
{% for deb in docker_syncd_brcm_debs.split(' ') -%}
debs/{{ deb }}{{' '}}
{%- endfor -%}
debs/

# Install locally-built Debian packages and implicitly install their dependencies
{{ install_debian_packages(docker_syncd_brcm_debs.split(' ')) }}

## TODO: add kmod into Depends
RUN apt-get install -yf kmod

## BRCM uses ethtool to set host interface speed
RUN apt-get install -y ethtool

COPY ["files/dsserve", "files/bcmcmd", "start.sh", "start_led.sh", "bcmsh", "/usr/bin/"]
RUN chmod +x /usr/bin/dsserve /usr/bin/bcmcmd

COPY ["supervisord.conf", "/etc/supervisor/conf.d/"]
COPY ["files/supervisor-proc-exit-listener", "/usr/bin"]
COPY ["critical_processes", "/etc/supervisor/"]

## Clean up
RUN apt-get clean -y; apt-get autoclean -y; apt-get autoremove -y
RUN rm -rf /debs

LABEL com.azure.sonic.manifest="$manifest"

ENTRYPOINT ["/usr/local/bin/supervisord"]<|MERGE_RESOLUTION|>--- conflicted
+++ resolved
@@ -2,10 +2,6 @@
 FROM docker-config-engine-buster
 
 ARG docker_container_name
-<<<<<<< HEAD
-ARG manifest
-=======
->>>>>>> 3967c28a
 
 RUN [ -f /etc/rsyslog.conf ] && sed -ri "s/%syslogtag%/$docker_container_name#%syslogtag%/;" /etc/rsyslog.conf
 
@@ -40,6 +36,4 @@
 RUN apt-get clean -y; apt-get autoclean -y; apt-get autoremove -y
 RUN rm -rf /debs
 
-LABEL com.azure.sonic.manifest="$manifest"
-
 ENTRYPOINT ["/usr/local/bin/supervisord"]