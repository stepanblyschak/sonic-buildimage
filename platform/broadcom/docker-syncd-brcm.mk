# docker image for brcm syncd

DOCKER_SYNCD_PLATFORM_CODE = brcm
include $(PLATFORM_PATH)/../template/docker-syncd-base.mk

$(DOCKER_SYNCD_BASE)_DEPENDS += $(SYNCD)
$(DOCKER_SYNCD_BASE)_FILES += $(DSSERVE) $(BCMCMD)

$(DOCKER_SYNCD_BASE)_DBG_DEPENDS += $(SYNCD_DBG) \
                                $(LIBSWSSCOMMON_DBG) \
                                $(LIBSAIMETADATA_DBG) \
                                $(LIBSAIREDIS_DBG)

$(DOCKER_SYNCD_BASE)_VERSION = 1.0.0
<<<<<<< HEAD
=======
$(DOCKER_SYNCD_BASE)_PACKAGE_NAME = syncd
>>>>>>> caf5c9ea

$(DOCKER_SYNCD_BASE)_RUN_OPT += -v /host/warmboot:/var/warmboot

$(DOCKER_SYNCD_BASE)_BASE_IMAGE_FILES += bcmcmd:/usr/bin/bcmcmd
$(DOCKER_SYNCD_BASE)_BASE_IMAGE_FILES += bcmsh:/usr/bin/bcmsh
$(DOCKER_SYNCD_BASE)_BASE_IMAGE_FILES += bcm_common:/usr/bin/bcm_common
$(DOCKER_SYNCD_BASE)_BASE_IMAGE_FILES += monit_syncd:/etc/monit/conf.d<|MERGE_RESOLUTION|>--- conflicted
+++ resolved
@@ -12,10 +12,7 @@
                                 $(LIBSAIREDIS_DBG)
 
 $(DOCKER_SYNCD_BASE)_VERSION = 1.0.0
-<<<<<<< HEAD
-=======
 $(DOCKER_SYNCD_BASE)_PACKAGE_NAME = syncd
->>>>>>> caf5c9ea
 
 $(DOCKER_SYNCD_BASE)_RUN_OPT += -v /host/warmboot:/var/warmboot
 
