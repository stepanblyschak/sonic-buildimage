--- conflicted
+++ resolved
@@ -12,9 +12,6 @@
                                 $(LIBSAIVS_DBG)
 
 $(DOCKER_GBSYNCD_BASE)_VERSION = 1.0.0
-<<<<<<< HEAD
-=======
 $(DOCKER_GBSYNCD_BASE)_PACKAGE_NAME = gbsyncd
 
->>>>>>> caf5c9ea
 $(DOCKER_GBSYNCD_BASE)_RUN_OPT += -v /host/warmboot:/var/warmboot