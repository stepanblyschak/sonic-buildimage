--- conflicted
+++ resolved
@@ -12,9 +12,6 @@
                                 $(LIBSAIVS_DBG)
 
 $(DOCKER_SYNCD_BASE)_VERSION = 1.0.0
-<<<<<<< HEAD
-=======
 $(DOCKER_SYNCD_BASE)_PACKAGE_NAME = syncd
->>>>>>> caf5c9ea
 
 $(DOCKER_SYNCD_BASE)_RUN_OPT += -v /host/warmboot:/var/warmboot